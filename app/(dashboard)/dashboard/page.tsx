'use client'

import { useEffect, useState } from 'react'
import { Tabs, TabsContent, TabsList, TabsTrigger } from '@/components/ui/tabs'
import { DashboardOverview } from '@/components/dashboard/dashboard-overview'
import { AnalyticsView } from '@/components/dashboard/analytics-view'
import { CompanyDetailsView } from '@/components/dashboard/company-details-view'
import { CustomAnalysisView } from '@/components/dashboard/custom-analysis-view'
import { RiskInsightsView } from '@/components/dashboard/risk-insights-view'
import { DataSourceTabs, RefreshButton, LastUpdatedInfo, OrganizationSelector } from '@/components/dashboard/data-access-filter'
import { useDashboardStore } from '@/lib/stores/dashboard-store'
import { useAuthStore } from '@/lib/stores/auth-store'
import { usePredictionsStore } from '@/lib/stores/predictions-store'

export default function DashboardPage() {
  const { activeTab, setActiveTab } = useDashboardStore()
  const { user, isAdmin, isTenantAdmin, isAuthenticated } = useAuthStore()
  const { fetchPredictions, annualPredictions, quarterlyPredictions, isLoading, isInitialized } = usePredictionsStore()
  const [hasInitializedData, setHasInitializedData] = useState(false)

  // Enhanced data loading - fetch predictions when user is authenticated and handle auth events
  useEffect(() => {
    if (isAuthenticated && user && !hasInitializedData) {
      console.log('🚀 Dashboard page - initializing data for authenticated user:', user.email)
      setHasInitializedData(true)

<<<<<<< HEAD
      // Add small delay to ensure auth state is fully propagated
      setTimeout(() => {
        // Always fetch if we don't have any data or if it's a fresh login
        if (annualPredictions.length === 0 && quarterlyPredictions.length === 0) {
          console.log('📊 Fetching predictions for authenticated user')
          fetchPredictions(true) // Force refresh for fresh login
        }
      }, 100)
=======
      // Always fetch data when dashboard loads to ensure fresh data
      // But don't show loading if we already have cached data
      fetchPredictions(false) // Don't force refresh, use cache if available
    }
  }, [isAuthenticated, user, hasInitializedData, fetchPredictions])

  // Reset initialization flag when user changes (for logout/login scenarios)
  useEffect(() => {
    if (!isAuthenticated || !user) {
      setHasInitializedData(false)
>>>>>>> a5b2d2ff
    }
  }, [isAuthenticated, user])

  // Listen for auth events to reset initialization state
  useEffect(() => {
    const handleAuthLoginSuccess = () => {
      console.log('🔄 Auth login success detected on dashboard - resetting initialization')
      setHasInitializedData(false) // Reset to allow data refetch
    }

    const handleAuthLogout = () => {
      console.log('🔓 Auth logout detected on dashboard - resetting state')
      setHasInitializedData(false)
    }

    if (typeof window !== 'undefined') {
      window.addEventListener('auth-login-success', handleAuthLoginSuccess)
      window.addEventListener('auth-logout', handleAuthLogout)

      return () => {
        window.removeEventListener('auth-login-success', handleAuthLoginSuccess)
        window.removeEventListener('auth-logout', handleAuthLogout)
      }
    }
  }, [])

  return (
    <div className="space-y-6">
      {/* Header with tabs and org/tenant info */}
      <div className="flex items-center justify-between">
        <Tabs value={activeTab} onValueChange={setActiveTab} className="flex-1">
          <TabsList className="inline-flex rounded-lg p-1 bg-gray-100 dark:bg-gray-800">
            <TabsTrigger
              value="dashboard"
              className="data-[state=active]:bg-white data-[state=active]:shadow-sm rounded-md flex items-center space-x-2 px-4 py-2"
            >
              <span>Dashboard</span>
            </TabsTrigger>
            <TabsTrigger
              value="analytics"
              className="data-[state=active]:bg-white data-[state=active]:shadow-sm rounded-md flex items-center space-x-2 px-4 py-2"
            >
              <span>Analytics</span>
            </TabsTrigger>
            <TabsTrigger
              value="company-details"
              className="data-[state=active]:bg-white data-[state=active]:shadow-sm rounded-md flex items-center space-x-2 px-4 py-2"
            >
              <span>Company Details</span>
            </TabsTrigger>
            <TabsTrigger
              value="custom-analysis"
              className="data-[state=active]:bg-white data-[state=active]:shadow-sm rounded-md flex items-center space-x-2 px-4 py-2"
            >
              <span>Custom Analysis</span>
            </TabsTrigger>
            <TabsTrigger
              value="risk-insights"
              className="data-[state=active]:bg-white data-[state=active]:shadow-sm rounded-md flex items-center space-x-2 px-4 py-2"
            >
              <span>Risk Insights</span>
            </TabsTrigger>
          </TabsList>
        </Tabs>

        {/* Data Source Tabs and Controls on the right side */}
        <div className="flex items-center space-x-3 ml-4">
          <DataSourceTabs />
          <RefreshButton />
        </div>
      </div>

      {/* Last updated info below header */}
      <div className="flex justify-end">
        <LastUpdatedInfo />
      </div>

      {/* Organization selector for tenant admin */}
      <OrganizationSelector />

      {/* Tab Contents - All tabs enabled */}
      <Tabs value={activeTab} onValueChange={setActiveTab} className="w-full">
        <TabsContent value="dashboard" className="mt-6 animate-in fade-in-0 duration-300">
          <DashboardOverview />
        </TabsContent>

        <TabsContent value="analytics" className="mt-6 animate-in fade-in-0 duration-300">
          <AnalyticsView />
        </TabsContent>

        <TabsContent value="company-details" className="mt-6 animate-in fade-in-0 duration-300">
          <CompanyDetailsView />
        </TabsContent>

        <TabsContent value="custom-analysis" className="mt-6 animate-in fade-in-0 duration-300">
          <CustomAnalysisView />
        </TabsContent>

        <TabsContent value="risk-insights" className="mt-6 animate-in fade-in-0 duration-300">
          <RiskInsightsView />
        </TabsContent>
      </Tabs>
    </div>
  )
}<|MERGE_RESOLUTION|>--- conflicted
+++ resolved
@@ -23,30 +23,12 @@
     if (isAuthenticated && user && !hasInitializedData) {
       console.log('🚀 Dashboard page - initializing data for authenticated user:', user.email)
       setHasInitializedData(true)
-
-<<<<<<< HEAD
-      // Add small delay to ensure auth state is fully propagated
-      setTimeout(() => {
-        // Always fetch if we don't have any data or if it's a fresh login
-        if (annualPredictions.length === 0 && quarterlyPredictions.length === 0) {
-          console.log('📊 Fetching predictions for authenticated user')
-          fetchPredictions(true) // Force refresh for fresh login
-        }
-      }, 100)
-=======
-      // Always fetch data when dashboard loads to ensure fresh data
-      // But don't show loading if we already have cached data
-      fetchPredictions(false) // Don't force refresh, use cache if available
+      // Only fetch if we don't have any data
+      if (annualPredictions.length === 0 && quarterlyPredictions.length === 0) {
+        fetchPredictions()
+      }
     }
-  }, [isAuthenticated, user, hasInitializedData, fetchPredictions])
-
-  // Reset initialization flag when user changes (for logout/login scenarios)
-  useEffect(() => {
-    if (!isAuthenticated || !user) {
-      setHasInitializedData(false)
->>>>>>> a5b2d2ff
-    }
-  }, [isAuthenticated, user])
+  }, [isAuthenticated, user, hasInitializedData, isLoading, annualPredictions.length, quarterlyPredictions.length, fetchPredictions])
 
   // Listen for auth events to reset initialization state
   useEffect(() => {
