'use client'

import { create } from 'zustand'
import { persist } from 'zustand/middleware'
import { predictionsApi } from '@/lib/api/predictions'
import { useAuthStore } from '@/lib/stores/auth-store'

interface Prediction {
  // Core identification
  id: string
  company_id: string
  company_symbol: string
  company_name: string

  // Reporting period
  reporting_year: string
  reporting_quarter?: string

  // Financial ratios
  long_term_debt_to_total_capital?: number
  total_debt_to_ebitda?: number
  net_income_margin?: number
  ebit_to_interest_expense?: number
  return_on_assets?: number
  sga_margin?: number
  return_on_capital?: number

  // Probability fields
  probability?: number
  logistic_probability?: number
  gbm_probability?: number
  ensemble_probability?: number
  default_probability?: number

  // Risk assessment
  risk_level: string
  risk_category?: string
  confidence: number

  // Organization and access
  organization_id?: string | null
  organization_name?: string | null
  organization_access: string // "personal" | "organization" | "system"

  // Audit fields
  created_by: string
  created_by_email?: string
  created_at: string

  // Legacy fields
  sector?: string
  model_type?: string
  model_version?: string
  updated_at?: string
}

interface PredictionsState {
<<<<<<< HEAD
  // SEPARATE storage for user and system data - NEVER mix
  annualPredictions: Prediction[] // User predictions only
  quarterlyPredictions: Prediction[] // User predictions only
  systemAnnualPredictions: Prediction[] // System predictions only
  systemQuarterlyPredictions: Prediction[] // System predictions only
=======
  // ROLE-BASED USER DATA (backend already filters correctly based on user role):
  // - Normal user: personal predictions only
  // - Org admin/member: organization predictions only  
  // - Tenant admin: tenant-scoped predictions only
  annualPredictions: Prediction[]
  quarterlyPredictions: Prediction[]

  // SYSTEM/PLATFORM DATA (same for all roles)
  systemAnnualPredictions: Prediction[]
  systemQuarterlyPredictions: Prediction[]
>>>>>>> a5b2d2ff

  isLoading: boolean
  error: string | null
  lastFetched: number | null
  isInitialized: boolean
  isFetching: boolean
<<<<<<< HEAD
  activeDataFilter: string // 'personal', 'organization', 'system', or 'all'
=======
>>>>>>> a5b2d2ff

  // Basic pagination info
  annualPagination: {
    currentPage: number
    totalPages: number
    totalItems: number
    pageSize: number
    hasMore: boolean
  }
  quarterlyPagination: {
    currentPage: number
    totalPages: number
    totalItems: number
    pageSize: number
    hasMore: boolean
  }
<<<<<<< HEAD
=======
  systemAnnualPagination: {
    currentPage: number
    totalPages: number
    totalItems: number
    pageSize: number
    hasMore: boolean
  }
  systemQuarterlyPagination: {
    currentPage: number
    totalPages: number
    totalItems: number
    pageSize: number
    hasMore: boolean
  }

  // Data access filter state  
  activeDataFilter: string // 'personal', 'organization', 'system', or 'all' for viewing
>>>>>>> a5b2d2ff
}

type PredictionsStore = PredictionsState & {
  fetchPredictions: (forceRefresh?: boolean) => Promise<void>
  refetchPredictions: () => Promise<void>
<<<<<<< HEAD
  getFilteredPredictions: (type: 'annual' | 'quarterly') => Prediction[]
  setDataFilter: (filter: string) => void
  getDefaultFilterForUser: (user: any) => string
  getPredictionProbability: (prediction: Prediction) => number
  getRiskBadgeColor: (riskLevel: string | undefined | null) => string
  formatPredictionDate: (prediction: Prediction) => string
=======
  loadMorePredictions: () => Promise<boolean>
>>>>>>> a5b2d2ff
  clearError: () => void
  reset: () => void
  invalidateCache: () => void
  addPrediction: (prediction: Prediction, type: 'annual' | 'quarterly') => void
  replacePrediction: (prediction: Prediction, type: 'annual' | 'quarterly', tempId: string) => void
  removePrediction: (predictionId: string, type: 'annual' | 'quarterly') => void

<<<<<<< HEAD
  // Basic pagination methods expected by components
  fetchPage: (type: 'annual' | 'quarterly', page: number) => Promise<void>
  fetchBatch: (type: 'annual' | 'quarterly', size: number) => Promise<void>
  setSmartPageSize: (type: 'annual' | 'quarterly', size: number) => void
  setSmartCurrentPage: (type: 'annual' | 'quarterly', page: number) => void
}

export const usePredictionsStore = create<PredictionsStore>((set, get) => {
  // Set up event listeners for auth state changes
  if (typeof window !== 'undefined') {
    window.addEventListener('auth-logout', () => {
      get().reset()
    })

    window.addEventListener('auth-login-success', () => {
      get().invalidateCache()
    })
  }

  return {
    // Initial state
    annualPredictions: [],
    quarterlyPredictions: [],
    systemAnnualPredictions: [],
    systemQuarterlyPredictions: [],
    isLoading: false,
    error: null,
    lastFetched: null,
    isInitialized: false,
    isFetching: false,
    activeDataFilter: 'system',

    // Basic pagination state
    annualPagination: {
      currentPage: 1,
      totalPages: 1,
      totalItems: 0,
      pageSize: 10,
      hasMore: false
    },
    quarterlyPagination: {
      currentPage: 1,
      totalPages: 1,
      totalItems: 0,
      pageSize: 10,
      hasMore: false
    },

    /**
     * Main fetch function - loads BOTH user and system data on first render
     * Then caches them separately for the entire application
     */
    fetchPredictions: async (forceRefresh = false) => {
      const state = get()
      const authStore = useAuthStore.getState()
      const user = authStore.user

      if (!user || state.isFetching) return

      // Always fetch both user and system data on initial load for proper caching
      const needsUserData = user.role !== 'super_admin'
      const needsSystemData = true // ALWAYS fetch system data

      // Check cache validity - 5 minutes
      const cacheValidTime = 5 * 60 * 1000
      const isCacheValid = !forceRefresh && state.isInitialized && state.lastFetched &&
        (Date.now() - state.lastFetched < cacheValidTime)

      // Use cache if valid and we have the required data
      if (isCacheValid) {
        const hasSystemData = state.systemAnnualPredictions.length > 0 && state.systemQuarterlyPredictions.length > 0
        const hasUserData = !needsUserData || (state.annualPredictions.length > 0 && state.quarterlyPredictions.length > 0)

        if (hasSystemData && hasUserData) return
      }

      set({ isLoading: true, error: null, isFetching: true })

      try {
        const apiPromises = []

        // User predictions (if not super admin)
        if (needsUserData) {
          apiPromises.push(
            predictionsApi.annual.getAnnualPredictions({ page: 1, size: 100 }),
            predictionsApi.quarterly.getQuarterlyPredictions({ page: 1, size: 100 })
          )
        } else {
          apiPromises.push(null, null) // Placeholders for super admin
        }

        // System predictions (ALWAYS fetch these)
        apiPromises.push(
          predictionsApi.annual.getSystemAnnualPredictions({ page: 1, size: 100 }),
          predictionsApi.quarterly.getSystemQuarterlyPredictions({ page: 1, size: 100 })
        )

        const [userAnnualResponse, userQuarterlyResponse, systemAnnualResponse, systemQuarterlyResponse] = await Promise.all(apiPromises)

        // Transform USER data
        let transformedUserAnnual: Prediction[] = []
        let transformedUserQuarterly: Prediction[] = []

        if (userAnnualResponse && needsUserData) {
          // API returns array directly, not wrapped in data property
          const userData = Array.isArray(userAnnualResponse) ? userAnnualResponse : (userAnnualResponse?.data || [])
          console.log('🔍 USER Annual Response - FIXED:', {
            responseType: Array.isArray(userAnnualResponse) ? 'direct array' : 'wrapped',
            itemCount: userData.length,
            firstItem: userData.length > 0 ? userData[0] : 'none'
          })

          transformedUserAnnual = userData.map((pred: any) => ({
            ...pred,
            default_probability: pred.probability || pred.default_probability || 0,
            risk_category: pred.risk_level || pred.risk_category,
            reporting_year: pred.reporting_year?.toString() || new Date().getFullYear().toString(),
            organization_access: pred.access_level || pred.organization_access || 'personal',
          }))
        }

        if (userQuarterlyResponse && needsUserData) {
          // API returns array directly, not wrapped in data property
          const userData = Array.isArray(userQuarterlyResponse) ? userQuarterlyResponse : (userQuarterlyResponse?.data || [])
          console.log('🔍 USER Quarterly Response - FIXED:', {
            responseType: Array.isArray(userQuarterlyResponse) ? 'direct array' : 'wrapped',
            itemCount: userData.length,
            firstItem: userData.length > 0 ? userData[0] : 'none'
          })

          transformedUserQuarterly = userData.map((pred: any) => ({
            ...pred,
            default_probability: pred.logistic_probability || pred.probability || pred.default_probability || 0,
            risk_category: pred.risk_level || pred.risk_category,
            reporting_year: pred.reporting_year?.toString() || new Date().getFullYear().toString(),
            reporting_quarter: pred.reporting_quarter?.toUpperCase() || "Q1",
            organization_access: pred.access_level || pred.organization_access || 'personal',
          }))
        }

        // Transform SYSTEM data (ALWAYS)
        let transformedSystemAnnual: Prediction[] = []
        let transformedSystemQuarterly: Prediction[] = []

        if (systemAnnualResponse) {
          // API returns array directly, not wrapped in data property
          const systemData = Array.isArray(systemAnnualResponse) ? systemAnnualResponse : (systemAnnualResponse?.data || [])
          console.log('🔍 SYSTEM Annual Response - FIXED:', {
            responseType: Array.isArray(systemAnnualResponse) ? 'direct array' : 'wrapped',
            itemCount: systemData.length,
            firstItem: systemData.length > 0 ? systemData[0] : 'none'
          })

          transformedSystemAnnual = systemData.map((pred: any) => ({
            ...pred,
            default_probability: pred.probability || pred.default_probability || 0,
            risk_category: pred.risk_level || pred.risk_category,
            reporting_year: pred.reporting_year?.toString() || new Date().getFullYear().toString(),
            organization_access: 'system', // ALWAYS system
          }))
        }

        if (systemQuarterlyResponse) {
          // API returns array directly, not wrapped in data property
          const systemData = Array.isArray(systemQuarterlyResponse) ? systemQuarterlyResponse : (systemQuarterlyResponse?.data || [])
          console.log('🔍 SYSTEM Quarterly Response - FIXED:', {
            responseType: Array.isArray(systemQuarterlyResponse) ? 'direct array' : 'wrapped',
            itemCount: systemData.length,
            firstItem: systemData.length > 0 ? systemData[0] : 'none'
          })

          transformedSystemQuarterly = systemData.map((pred: any) => ({
            ...pred,
            default_probability: pred.logistic_probability || pred.probability || pred.default_probability || 0,
            risk_category: pred.risk_level || pred.risk_category,
            reporting_year: pred.reporting_year?.toString() || new Date().getFullYear().toString(),
            reporting_quarter: pred.reporting_quarter?.toUpperCase() || "Q1",
            organization_access: 'system', // ALWAYS system
          }))
        }

        // Log the final transformed data counts
        console.log('🎯 Final Data Transformation Results:', {
          userAnnual: transformedUserAnnual.length,
          userQuarterly: transformedUserQuarterly.length,
          systemAnnual: transformedSystemAnnual.length,
          systemQuarterly: transformedSystemQuarterly.length,
          userRole: user?.role,
          needsUserData,
          needsSystemData
        })

        // Set proper data filter based on user role
        const initialFilter = get().getDefaultFilterForUser(user)

        // Update pagination info based on data
        const annualPaginationUpdate = {
          currentPage: 1,
          totalPages: Math.ceil((transformedUserAnnual.length + transformedSystemAnnual.length) / 10),
          totalItems: transformedUserAnnual.length + transformedSystemAnnual.length,
          pageSize: 10,
          hasMore: false
        }

        const quarterlyPaginationUpdate = {
          currentPage: 1,
          totalPages: Math.ceil((transformedUserQuarterly.length + transformedSystemQuarterly.length) / 10),
          totalItems: transformedUserQuarterly.length + transformedSystemQuarterly.length,
          pageSize: 10,
          hasMore: false
        }

        // Update state with SEPARATED data
        set({
          // User data (empty array for super admin)
          annualPredictions: transformedUserAnnual,
          quarterlyPredictions: transformedUserQuarterly,
          // System data (ALWAYS populated)
          systemAnnualPredictions: transformedSystemAnnual,
          systemQuarterlyPredictions: transformedSystemQuarterly,
          // Pagination info
          annualPagination: annualPaginationUpdate,
          quarterlyPagination: quarterlyPaginationUpdate,
          // State management
          isLoading: false,
          error: null,
          lastFetched: Date.now(),
          isInitialized: true,
          isFetching: false,
          activeDataFilter: initialFilter,
        })

      } catch (error) {
        const isAuthError = (error as any)?.response?.status === 401

        set({
          isLoading: false,
          error: isAuthError ? null : (error as any)?.message || 'Failed to fetch predictions',
          isFetching: false
        })
      }
    },

    /**
     * Get filtered predictions based on current data filter
     * CRITICAL: This ensures data separation - user data vs system data
     */
    getFilteredPredictions: (type: 'annual' | 'quarterly') => {
      const state = get()

      console.log('🎯 getFilteredPredictions called:', {
        type,
        activeDataFilter: state.activeDataFilter,
        userAnnualCount: state.annualPredictions.length,
        userQuarterlyCount: state.quarterlyPredictions.length,
        systemAnnualCount: state.systemAnnualPredictions.length,
        systemQuarterlyCount: state.systemQuarterlyPredictions.length
      })

      if (state.activeDataFilter === 'system') {
        // Platform tab: ONLY system predictions
        const result = type === 'annual' ? state.systemAnnualPredictions : state.systemQuarterlyPredictions
        console.log('🎯 Returning SYSTEM predictions:', result.length)
        return result
      } else {
        // User tabs: ONLY user predictions, filtered by access level
        const userPredictions = type === 'annual' ? state.annualPredictions : state.quarterlyPredictions

        let filtered: Prediction[]
        switch (state.activeDataFilter) {
          case 'personal':
            filtered = userPredictions.filter(p => p.organization_access === 'personal')
            break
          case 'organization':
            filtered = userPredictions.filter(p => p.organization_access === 'organization')
            break
          case 'all':
            filtered = userPredictions // All user data (personal + organization)
            break
          default:
            filtered = userPredictions
        }

        console.log('🎯 Returning USER predictions:', {
          filter: state.activeDataFilter,
          totalUser: userPredictions.length,
          filtered: filtered.length
        })
        return filtered
      }
    },

    getDefaultFilterForUser: (user: any) => {
      if (!user) return 'personal'

      switch (user.role) {
        case 'super_admin':
          return 'system' // Super admin can ONLY see system data
        case 'tenant_admin':
          return 'organization'
        case 'org_admin':
        case 'org_member':
          return 'organization'
        case 'user':
        default:
          return 'personal'
      }
    },

    setDataFilter: (filter: string) => {
      const authStore = useAuthStore.getState()
      const user = authStore.user

      // Super admin can only access system data
      if (user?.role === 'super_admin' && filter !== 'system') {
        filter = 'system'
      }

      set({ activeDataFilter: filter })
    },

    // Add prediction to appropriate store
    addPrediction: (prediction: Prediction, type: 'annual' | 'quarterly') => {
      const state = get()

      if (prediction.organization_access === 'system') {
        // Add to system predictions
        if (type === 'annual') {
          set({ systemAnnualPredictions: [prediction, ...state.systemAnnualPredictions] })
        } else {
          set({ systemQuarterlyPredictions: [prediction, ...state.systemQuarterlyPredictions] })
        }
      } else {
        // Add to user predictions
        if (type === 'annual') {
          set({ annualPredictions: [prediction, ...state.annualPredictions] })
        } else {
          set({ quarterlyPredictions: [prediction, ...state.quarterlyPredictions] })
        }
      }
    },

    // Replace prediction
    replacePrediction: (prediction: Prediction, type: 'annual' | 'quarterly', tempId: string) => {
      const state = get()

      if (prediction.organization_access === 'system') {
        // Replace in system predictions
        const key = type === 'annual' ? 'systemAnnualPredictions' : 'systemQuarterlyPredictions'
        set({
          [key]: state[key].map(p => p.id === tempId ? prediction : p)
        })
      } else {
        // Replace in user predictions
        const key = type === 'annual' ? 'annualPredictions' : 'quarterlyPredictions'
        set({
          [key]: state[key].map(p => p.id === tempId ? prediction : p)
        })
      }
    },

    // Remove prediction from both stores
    removePrediction: (predictionId: string, type: 'annual' | 'quarterly') => {
      const state = get()

      if (type === 'annual') {
        set({
          annualPredictions: state.annualPredictions.filter(p => p.id !== predictionId),
          systemAnnualPredictions: state.systemAnnualPredictions.filter(p => p.id !== predictionId)
        })
      } else {
        set({
          quarterlyPredictions: state.quarterlyPredictions.filter(p => p.id !== predictionId),
          systemQuarterlyPredictions: state.systemQuarterlyPredictions.filter(p => p.id !== predictionId)
        })
      }
    },

    // Utility functions
    getPredictionProbability: (prediction: Prediction) => {
      return prediction.default_probability ||
        prediction.probability ||
        prediction.logistic_probability ||
        prediction.ensemble_probability ||
        0
    },

    getRiskBadgeColor: (riskLevel: string | undefined | null) => {
      switch (riskLevel?.toUpperCase()) {
        case 'LOW':
          return 'bg-green-100 text-green-800 border-green-200'
        case 'MEDIUM':
          return 'bg-yellow-100 text-yellow-800 border-yellow-200'
        case 'HIGH':
          return 'bg-orange-100 text-orange-800 border-orange-200'
        case 'CRITICAL':
          return 'bg-red-100 text-red-800 border-red-200'
        default:
          return 'bg-gray-100 text-gray-800 border-gray-200'
      }
    },

    formatPredictionDate: (prediction: Prediction) => {
      if (prediction.reporting_quarter) {
        return `${prediction.reporting_quarter} ${prediction.reporting_year}`
      }
      return prediction.reporting_year || 'Unknown'
    },

    refetchPredictions: async () => {
      await get().fetchPredictions(true)
    },
=======
  // Helper method for processing predictions data  
  processAllPredictionsData: (
    userAnnualResponse: any,
    userQuarterlyResponse: any,
    systemAnnualResponse: any,
    systemQuarterlyResponse: any,
    user: any
  ) => Promise<{
    transformedUserAnnual: Prediction[]
    transformedUserQuarterly: Prediction[]
    transformedSystemAnnual: Prediction[]
    transformedSystemQuarterly: Prediction[]
  }>

  // Utility functions
  getPredictionProbability: (prediction: Prediction) => number
  getRiskBadgeColor: (riskLevel: string | undefined | null) => string
  formatPredictionDate: (prediction: Prediction) => string
  getFilteredPredictions: (type: 'annual' | 'quarterly') => Prediction[]
}

export const usePredictionsStore = create<PredictionsStore>()(
  persist(
    (set, get) => {
      // Set up minimal event listeners - avoid automatic fetching
      if (typeof window !== 'undefined') {
        // Only listen for logout to clear data
        window.addEventListener('auth-logout', () => {
          console.log('🔓 Logout detected - clearing prediction data')
          get().reset()
        })
      }

      return {
        annualPredictions: [],
        quarterlyPredictions: [],
        systemAnnualPredictions: [],
        systemQuarterlyPredictions: [],
        isLoading: false,
        error: null,
        lastFetched: null,
        isInitialized: false,
        isFetching: false,
        activeDataFilter: 'personal', // Initial filter (updated based on user role after login)

        // Legacy server-side pagination
        // User data pagination - fetch larger amounts to handle big datasets
        annualPagination: {
          currentPage: 1,
          totalPages: 0,
          totalItems: 0,
          pageSize: 500, // Larger size to load more data efficiently
          hasMore: false
        },
        quarterlyPagination: {
          currentPage: 1,
          totalPages: 0,
          totalItems: 0,
          pageSize: 500, // Larger size to load more data efficiently
          hasMore: false
        },

        // System data pagination - fetch large amounts for comprehensive platform view
        systemAnnualPagination: {
          currentPage: 1,
          totalPages: 0,
          totalItems: 0,
          pageSize: 500, // Larger initial load for system data
          hasMore: false
        },
        systemQuarterlyPagination: {
          currentPage: 1,
          totalPages: 0,
          totalItems: 0,
          pageSize: 500, // Larger initial load for system data
          hasMore: false
        },

        fetchPredictions: async (forceRefresh = false) => {
          const state = get()

          console.log('🚀 fetchPredictions called:', {
            forceRefresh,
            isFetching: state.isFetching,
            isInitialized: state.isInitialized,
            hasAnnual: state.annualPredictions.length,
            hasQuarterly: state.quarterlyPredictions.length,
            hasSystemAnnual: state.systemAnnualPredictions.length,
            hasSystemQuarterly: state.systemQuarterlyPredictions.length,
            lastFetched: state.lastFetched ? new Date(state.lastFetched).toISOString() : 'never'
          })

          // Prevent multiple simultaneous calls
          if (state.isFetching) {
            console.log('📦 Predictions already being fetched - skipping duplicate call')
            return
          }

          // Don't fetch if we already have recent data and app is initialized, unless forcing refresh
          if (!forceRefresh && state.isInitialized && state.lastFetched && Date.now() - state.lastFetched < 30 * 60 * 1000) {
            console.log('📋 Using cached predictions data (less than 30 min old) - no API call needed')
            return
          }

          // Get current user from auth store
          const authStore = useAuthStore.getState()
          const user = authStore.user

          if (!user) {
            set({
              isLoading: false,
              error: 'User not authenticated',
              isFetching: false
            })
            return
          }

          console.log('👤 Fetching predictions for user role:', user.role)
          set({ isLoading: true, error: null, isFetching: true })

          try {
            const { annualPagination, quarterlyPagination, systemAnnualPagination, systemQuarterlyPagination } = state

            // FIXED: Different API calls based on user role
            if (user.role === 'super_admin') {
              // Super admin: ONLY system data, no user data
              console.log('🌐 Super admin - fetching ONLY system predictions (2 API calls)')
              const [
                systemAnnualResponse,
                systemQuarterlyResponse
              ] = await Promise.all([
                predictionsApi.annual.getSystemAnnualPredictions({
                  page: systemAnnualPagination.currentPage,
                  size: systemAnnualPagination.pageSize
                }),
                predictionsApi.quarterly.getSystemQuarterlyPredictions({
                  page: systemQuarterlyPagination.currentPage,
                  size: systemQuarterlyPagination.pageSize
                })
              ])

              // Process system data only
              const systemAnnualData = systemAnnualResponse?.data?.items || systemAnnualResponse?.data?.predictions || systemAnnualResponse?.data || []
              const systemAnnualMeta = systemAnnualResponse?.data

              const systemQuarterlyData = systemQuarterlyResponse?.data?.items || systemQuarterlyResponse?.data?.predictions || systemQuarterlyResponse?.data || []
              const systemQuarterlyMeta = systemQuarterlyResponse?.data

              // Transform system predictions
              const transformedSystemAnnual = Array.isArray(systemAnnualData) ? systemAnnualData.map((pred: any) => ({
                ...pred,
                default_probability: pred.probability || 0,
                risk_category: pred.risk_level,
                reporting_year: pred.reporting_year?.toString() || new Date().getFullYear().toString(),
                organization_access: 'system',
                financial_ratios: {
                  ltdtc: pred.long_term_debt_to_total_capital,
                  roa: pred.return_on_assets,
                  ebitint: pred.ebit_to_interest_expense
                }
              })) : []

              const transformedSystemQuarterly = Array.isArray(systemQuarterlyData) ? systemQuarterlyData.map((pred: any) => ({
                ...pred,
                default_probability: pred.logistic_probability || 0,
                risk_category: pred.risk_level,
                reporting_year: pred.reporting_year?.toString() || new Date().getFullYear().toString(),
                reporting_quarter: pred.reporting_quarter?.toUpperCase() || "Q1",
                organization_access: 'system',
                financial_ratios: {
                  ltdtc: pred.long_term_debt_to_total_capital,
                  sga: pred.sga_margin,
                  roa: pred.return_on_capital,
                  tdte: pred.total_debt_to_ebitda
                }
              })) : []

              console.log('✅ Super admin data loaded:', {
                systemAnnual: transformedSystemAnnual.length,
                systemQuarterly: transformedSystemQuarterly.length
              })

              console.log('🔍 Super admin sample annual data:', transformedSystemAnnual.slice(0, 3).map((p: any) => ({
                id: p.id,
                company: p.company_symbol,
                access: p.organization_access,
                risk_level: p.risk_level,
                probability: p.default_probability
              })))

              console.log('🔍 Super admin sample quarterly data:', transformedSystemQuarterly.slice(0, 3).map((p: any) => ({
                id: p.id,
                company: p.company_symbol,
                access: p.organization_access,
                risk_level: p.risk_level,
                probability: p.default_probability
              })))

              set({
                // Super admin gets NO user data
                annualPredictions: [],
                quarterlyPredictions: [],
                // Only system data
                systemAnnualPredictions: transformedSystemAnnual,
                systemQuarterlyPredictions: transformedSystemQuarterly,
                isLoading: false,
                error: null,
                lastFetched: Date.now(),
                isInitialized: true,
                isFetching: false,
                activeDataFilter: 'system', // Force system filter for super admin
                systemAnnualPagination: {
                  currentPage: 1,
                  totalPages: systemAnnualMeta?.pages || 1,
                  totalItems: systemAnnualMeta?.total || transformedSystemAnnual.length,
                  pageSize: systemAnnualPagination.pageSize,
                  hasMore: 1 < (systemAnnualMeta?.pages || 1)
                },
                systemQuarterlyPagination: {
                  currentPage: 1,
                  totalPages: systemQuarterlyMeta?.pages || 1,
                  totalItems: systemQuarterlyMeta?.total || transformedSystemQuarterly.length,
                  pageSize: systemQuarterlyPagination.pageSize,
                  hasMore: 1 < (systemQuarterlyMeta?.pages || 1)
                }
              })

              // Double check: Ensure the filter is definitely set to system for super admin
              console.log('🔒 Final super admin state check:', {
                activeDataFilter: get().activeDataFilter,
                systemAnnualCount: get().systemAnnualPredictions.length,
                systemQuarterlyCount: get().systemQuarterlyPredictions.length
              })

            } else {
              // All other users: 4 API calls (user data + system data)
              console.log('🌐 Regular user - fetching both user and system predictions (4 API calls)')
              const [
                userAnnualResponse,
                userQuarterlyResponse,
                systemAnnualResponse,
                systemQuarterlyResponse
              ] = await Promise.all([
                // User role-based predictions (excludes system data)
                predictionsApi.annual.getAnnualPredictions({
                  page: annualPagination.currentPage,
                  size: annualPagination.pageSize
                }),
                predictionsApi.quarterly.getQuarterlyPredictions({
                  page: quarterlyPagination.currentPage,
                  size: quarterlyPagination.pageSize
                }),
                // System predictions (platform-wide data)
                predictionsApi.annual.getSystemAnnualPredictions({
                  page: systemAnnualPagination.currentPage,
                  size: systemAnnualPagination.pageSize
                }),
                predictionsApi.quarterly.getSystemQuarterlyPredictions({
                  page: systemQuarterlyPagination.currentPage,
                  size: systemQuarterlyPagination.pageSize
                })
              ])

              // Process user data with proper organization access mapping
              const { transformedUserAnnual, transformedUserQuarterly, transformedSystemAnnual, transformedSystemQuarterly } =
                await get().processAllPredictionsData(
                  userAnnualResponse, userQuarterlyResponse,
                  systemAnnualResponse, systemQuarterlyResponse,
                  user
                )

              // Set initial data filter based on user role
              const initialFilter = get().getDefaultFilterForUser(user)

              set({
                annualPredictions: transformedUserAnnual,
                quarterlyPredictions: transformedUserQuarterly,
                systemAnnualPredictions: transformedSystemAnnual,
                systemQuarterlyPredictions: transformedSystemQuarterly,
                isLoading: false,
                error: null,
                lastFetched: Date.now(),
                isInitialized: true,
                isFetching: false,
                activeDataFilter: initialFilter,
                // Update user pagination
                annualPagination: {
                  currentPage: 1,
                  totalPages: userAnnualResponse?.data?.pages || 1,
                  totalItems: userAnnualResponse?.data?.total || transformedUserAnnual.length,
                  pageSize: annualPagination.pageSize,
                  hasMore: 1 < (userAnnualResponse?.data?.pages || 1)
                },
                quarterlyPagination: {
                  currentPage: 1,
                  totalPages: userQuarterlyResponse?.data?.pages || 1,
                  totalItems: userQuarterlyResponse?.data?.total || transformedUserQuarterly.length,
                  pageSize: quarterlyPagination.pageSize,
                  hasMore: 1 < (userQuarterlyResponse?.data?.pages || 1)
                },
                // Update system pagination
                systemAnnualPagination: {
                  currentPage: 1,
                  totalPages: systemAnnualResponse?.data?.pages || 1,
                  totalItems: systemAnnualResponse?.data?.total || transformedSystemAnnual.length,
                  pageSize: systemAnnualPagination.pageSize,
                  hasMore: 1 < (systemAnnualResponse?.data?.pages || 1)
                },
                systemQuarterlyPagination: {
                  currentPage: 1,
                  totalPages: systemQuarterlyResponse?.data?.pages || 1,
                  totalItems: systemQuarterlyResponse?.data?.total || transformedSystemQuarterly.length,
                  pageSize: systemQuarterlyPagination.pageSize,
                  hasMore: 1 < (systemQuarterlyResponse?.data?.pages || 1)
                }
              })
            }

          } catch (error) {
            console.error('Failed to fetch predictions:', error)
            const isAuthError = (error as any)?.response?.status === 401 || (error as any)?.message?.includes('unauthorized')

            if (isAuthError) {
              console.log('🔒 Auth error detected - keeping existing data, will retry after token refresh')
              set({
                isLoading: false,
                error: null,
                isFetching: false
              })
            } else {
              set({
                isLoading: false,
                error: (error as any)?.message || 'Failed to fetch predictions',
                isFetching: false
              })
            }
          }
        },

        // Helper method to process all predictions data for non-super-admin users
        processAllPredictionsData: async (
          userAnnualResponse: any,
          userQuarterlyResponse: any,
          systemAnnualResponse: any,
          systemQuarterlyResponse: any,
          user: any
        ) => {
          console.log('🎯 Processing predictions data for user role:', user.role)

          // Process user annual predictions
          const userAnnualData = userAnnualResponse?.data?.items || userAnnualResponse?.data?.predictions || userAnnualResponse?.data || []
          const userQuarterlyData = userQuarterlyResponse?.data?.items || userQuarterlyResponse?.data?.predictions || userQuarterlyResponse?.data || []
          const systemAnnualData = systemAnnualResponse?.data?.items || systemAnnualResponse?.data?.predictions || systemAnnualResponse?.data || []
          const systemQuarterlyData = systemQuarterlyResponse?.data?.items || systemQuarterlyResponse?.data?.predictions || systemQuarterlyResponse?.data || []

          console.log('📊 Raw data processing results:', {
            userAnnual: userAnnualData.length,
            userQuarterly: userQuarterlyData.length,
            systemAnnual: systemAnnualData.length,
            systemQuarterly: systemQuarterlyData.length
          })

          // Debug: Log sample of each data type
          console.log('🔍 Sample userAnnual data:', userAnnualData.slice(0, 2).map((p: any) => ({
            company: p.company_symbol,
            access: p.access_level,
            org_id: p.organization_id,
            created_by: p.created_by
          })))

          console.log('🔍 Sample systemAnnual data:', systemAnnualData.slice(0, 2).map((p: any) => ({
            company: p.company_symbol,
            access: p.access_level,
            org_id: p.organization_id,
            created_by: p.created_by
          })))

          // Transform user annual predictions - SIMPLIFIED: Trust backend role-based filtering
          const transformedUserAnnual = Array.isArray(userAnnualData) ? userAnnualData.map((pred: any) => {
            console.log('🔍 Processing user annual prediction:', {
              company: pred.company_symbol,
              userRole: user.role,
              backendAccessLevel: pred.access_level
            })

            // SIMPLIFIED: Trust backend to provide correct role-based data
            // Backend APIs already filter based on user role:
            // - Normal user: gets personal predictions
            // - Org admin/member: gets organization predictions  
            // - Tenant admin: gets tenant-scoped predictions
            const organization_access = pred.access_level || pred.organization_access ||
              (user.role === 'org_admin' || user.role === 'org_member' ? 'organization' : 'personal')

            console.log(`   ✅ Using access level: ${organization_access}`)

            return {
              ...pred,
              default_probability: pred.probability || 0,
              risk_category: pred.risk_level,
              reporting_year: pred.reporting_year?.toString() || new Date().getFullYear().toString(),
              organization_access,
              financial_ratios: {
                ltdtc: pred.long_term_debt_to_total_capital,
                roa: pred.return_on_assets,
                ebitint: pred.ebit_to_interest_expense
              }
            }
          }) : []

          // Transform user quarterly predictions - SIMPLIFIED: Trust backend role-based filtering
          const transformedUserQuarterly = Array.isArray(userQuarterlyData) ? userQuarterlyData.map((pred: any) => {
            console.log('🔍 Processing user quarterly prediction:', {
              company: pred.company_symbol,
              userRole: user.role,
              backendAccessLevel: pred.access_level
            })

            // SIMPLIFIED: Trust backend to provide correct role-based data
            const organization_access = pred.access_level || pred.organization_access ||
              (user.role === 'org_admin' || user.role === 'org_member' ? 'organization' : 'personal')

            console.log(`   ✅ Using access level: ${organization_access}`)

            return {
              ...pred,
              default_probability: pred.logistic_probability || 0,
              risk_category: pred.risk_level,
              reporting_year: pred.reporting_year?.toString() || new Date().getFullYear().toString(),
              reporting_quarter: pred.reporting_quarter?.toUpperCase() || "Q1",
              organization_access,
              financial_ratios: {
                ltdtc: pred.long_term_debt_to_total_capital,
                sga: pred.sga_margin,
                roa: pred.return_on_capital,
                tdte: pred.total_debt_to_ebitda
              }
            }
          }) : []

          // Transform system annual predictions - always 'system' access
          const transformedSystemAnnual = Array.isArray(systemAnnualData) ? systemAnnualData.map((pred: any) => ({
            ...pred,
            default_probability: pred.probability || 0,
            risk_category: pred.risk_level,
            reporting_year: pred.reporting_year?.toString() || new Date().getFullYear().toString(),
            organization_access: 'system', // Always system for these predictions
            financial_ratios: {
              ltdtc: pred.long_term_debt_to_total_capital,
              roa: pred.return_on_assets,
              ebitint: pred.ebit_to_interest_expense
            }
          })) : []

          // Transform system quarterly predictions - always 'system' access
          const transformedSystemQuarterly = Array.isArray(systemQuarterlyData) ? systemQuarterlyData.map((pred: any) => ({
            ...pred,
            default_probability: pred.logistic_probability || 0,
            risk_category: pred.risk_level,
            reporting_year: pred.reporting_year?.toString() || new Date().getFullYear().toString(),
            reporting_quarter: pred.reporting_quarter?.toUpperCase() || "Q1",
            organization_access: 'system', // Always system for these predictions
            financial_ratios: {
              ltdtc: pred.long_term_debt_to_total_capital,
              sga: pred.sga_margin,
              roa: pred.return_on_capital,
              tdte: pred.total_debt_to_ebitda
            }
          })) : []

          console.log('✅ Transformed predictions:', {
            userAnnual: transformedUserAnnual.length,
            userQuarterly: transformedUserQuarterly.length,
            systemAnnual: transformedSystemAnnual.length,
            systemQuarterly: transformedSystemQuarterly.length
          })

          console.log('🔍 User Annual access breakdown:', transformedUserAnnual.reduce((acc: any, p) => {
            acc[p.organization_access] = (acc[p.organization_access] || 0) + 1
            return acc
          }, {}))

          console.log('🔍 User Annual sample:', transformedUserAnnual.slice(0, 3).map((p: any) => ({
            company: p.company_symbol,
            access: p.organization_access,
            org_id: p.organization_id,
            created_by: p.created_by
          })))

          console.log('🔍 System Annual sample:', transformedSystemAnnual.slice(0, 3).map((p: any) => ({
            company: p.company_symbol,
            access: p.organization_access,
            org_id: p.organization_id,
            created_by: p.created_by
          })))

          return {
            transformedUserAnnual,
            transformedUserQuarterly,
            transformedSystemAnnual,
            transformedSystemQuarterly
          }
        },

        // SIMPLIFIED: Trust backend role-based filtering instead of complex client-side filtering
        getFilteredPredictions: (type: 'annual' | 'quarterly') => {
          const state = get()

          console.log(`🔍 FILTERING ${type} predictions:`)
          console.log(`   - activeDataFilter: "${state.activeDataFilter}"`)
          console.log(`   - systemAnnualPredictions count: ${state.systemAnnualPredictions.length}`)
          console.log(`   - systemQuarterlyPredictions count: ${state.systemQuarterlyPredictions.length}`)
          console.log(`   - annualPredictions count: ${state.annualPredictions.length}`)
          console.log(`   - quarterlyPredictions count: ${state.quarterlyPredictions.length}`)

          // Get predictions from appropriate store based on filter
          if (state.activeDataFilter === 'system') {
            // Platform tab: ONLY system/platform predictions
            const systemPredictions = type === 'annual' ? state.systemAnnualPredictions : state.systemQuarterlyPredictions
            console.log(`   🔵 Platform filter: ${systemPredictions.length} system predictions`)
            return systemPredictions
          } else {
            // User tabs: Backend already filtered data correctly based on user role
            // - Normal user: gets personal predictions
            // - Org admin/member: gets organization predictions
            // - Tenant admin: gets tenant-scoped predictions
            const userPredictions = type === 'annual' ? state.annualPredictions : state.quarterlyPredictions

            console.log(`   📋 User predictions (backend filtered): ${userPredictions.length}`)
            console.log(`   📋 Sample user data:`, userPredictions.slice(0, 3).map(p => ({
              company: p.company_symbol,
              access: p.organization_access
            })))

            // Return all user predictions since backend already filtered correctly
            return userPredictions
          }
        },

        getDefaultFilterForUser: (user: any) => {
          if (!user) {
            console.log('🔍 No user, returning default filter: personal')
            return 'personal'
          }
          console.log('🔍 Getting default filter for user role:', user.role)

          // Role-based default filter logic
          switch (user.role) {
            case 'user':
              // Normal user: start with their personal data
              return 'personal'

            case 'super_admin':
              // Super admin: only has platform data
              return 'system'

            case 'org_admin':
            case 'org_member':
              // Org roles: start with organization data (no personal data)
              return 'organization'

            case 'tenant_admin':
              // Tenant admin: start with organization data (manages multiple orgs)
              return 'organization'

            default:
              // Fallback: personal
              return 'personal'
          }
        },

        setDataFilter: (filter: string) => {
          console.log(`🔄 Switching data filter from "${get().activeDataFilter}" to "${filter}"`)
          set({ activeDataFilter: filter })
        },

        // Add prediction to the appropriate store when user creates new prediction
        addPrediction: (prediction: Prediction, type: 'annual' | 'quarterly') => {
          const state = get()
          console.log(`➕ Adding new ${type} prediction to cache:`, prediction.company_symbol)

          if (prediction.organization_access === 'system') {
            // Add to system predictions
            if (type === 'annual') {
              set({
                systemAnnualPredictions: [prediction, ...state.systemAnnualPredictions]
              })
            } else {
              set({
                systemQuarterlyPredictions: [prediction, ...state.systemQuarterlyPredictions]
              })
            }
          } else {
            // Add to user predictions
            if (type === 'annual') {
              set({
                annualPredictions: [prediction, ...state.annualPredictions]
              })
            } else {
              set({
                quarterlyPredictions: [prediction, ...state.quarterlyPredictions]
              })
            }
          }
        },

        // Replace prediction when editing
        replacePrediction: (prediction: Prediction, type: 'annual' | 'quarterly', tempId: string) => {
          const state = get()

          if (prediction.organization_access === 'system') {
            // Replace in system predictions
            if (type === 'annual') {
              set({
                systemAnnualPredictions: state.systemAnnualPredictions.map(p =>
                  p.id === tempId ? prediction : p
                )
              })
            } else {
              set({
                systemQuarterlyPredictions: state.systemQuarterlyPredictions.map(p =>
                  p.id === tempId ? prediction : p
                )
              })
            }
          } else {
            // Replace in user predictions
            if (type === 'annual') {
              set({
                annualPredictions: state.annualPredictions.map(p =>
                  p.id === tempId ? prediction : p
                )
              })
            } else {
              set({
                quarterlyPredictions: state.quarterlyPredictions.map(p =>
                  p.id === tempId ? prediction : p
                )
              })
            }
          }
        },

        // Remove prediction from both stores
        removePrediction: (predictionId: string, type: 'annual' | 'quarterly') => {
          const state = get()

          if (type === 'annual') {
            set({
              annualPredictions: state.annualPredictions.filter(p => p.id !== predictionId),
              systemAnnualPredictions: state.systemAnnualPredictions.filter(p => p.id !== predictionId)
            })
          } else {
            set({
              quarterlyPredictions: state.quarterlyPredictions.filter(p => p.id !== predictionId),
              systemQuarterlyPredictions: state.systemQuarterlyPredictions.filter(p => p.id !== predictionId)
            })
          }
        },

        // Utility functions (unchanged)
        getPredictionProbability: (prediction: Prediction) => {
          return prediction.default_probability ||
            prediction.probability ||
            prediction.logistic_probability ||
            prediction.ensemble_probability ||
            0
        },

        getRiskBadgeColor: (riskLevel: string | undefined | null) => {
          switch (riskLevel?.toUpperCase()) {
            case 'LOW':
              return 'bg-green-100 text-green-800 border-green-200'
            case 'MEDIUM':
              return 'bg-yellow-100 text-yellow-800 border-yellow-200'
            case 'HIGH':
              return 'bg-orange-100 text-orange-800 border-orange-200'
            case 'CRITICAL':
              return 'bg-red-100 text-red-800 border-red-200'
            default:
              return 'bg-gray-100 text-gray-800 border-gray-200'
          }
        },

        formatPredictionDate: (prediction: Prediction) => {
          if (prediction.reporting_quarter) {
            return `${prediction.reporting_quarter} ${prediction.reporting_year}`
          }
          return prediction.reporting_year || 'Unknown'
        },

        refetchPredictions: async () => {
          await get().fetchPredictions(true)
        },

        // Load more data by incrementing page numbers
        loadMorePredictions: async () => {
          const state = get()
>>>>>>> a5b2d2ff

          // Get current user from auth store
          const authStore = useAuthStore.getState()
          const user = authStore.user

<<<<<<< HEAD
    clearError: () => set({ error: null }),

    reset: () => set({
      annualPredictions: [],
      quarterlyPredictions: [],
      systemAnnualPredictions: [],
      systemQuarterlyPredictions: [],
      isLoading: false,
      error: null,
      lastFetched: null,
      isInitialized: false,
      isFetching: false,
      activeDataFilter: 'system',
      annualPagination: {
        currentPage: 1,
        totalPages: 1,
        totalItems: 0,
        pageSize: 10,
        hasMore: false
      },
      quarterlyPagination: {
        currentPage: 1,
        totalPages: 1,
        totalItems: 0,
        pageSize: 10,
        hasMore: false
      }
    }),

    // Basic pagination methods (simplified implementations)
    fetchPage: async (type: 'annual' | 'quarterly', page: number) => {
      // For now, just update the current page - full implementation would fetch specific page
      const paginationKey = type === 'annual' ? 'annualPagination' : 'quarterlyPagination'
      const state = get()
      set({
        [paginationKey]: {
          ...state[paginationKey],
          currentPage: page
        }
      })
    },

    fetchBatch: async (type: 'annual' | 'quarterly', size: number) => {
      // For now, just call the main fetch function
      await get().fetchPredictions()
    },

    setSmartPageSize: (type: 'annual' | 'quarterly', size: number) => {
      const paginationKey = type === 'annual' ? 'annualPagination' : 'quarterlyPagination'
      const state = get()
      set({
        [paginationKey]: {
          ...state[paginationKey],
          pageSize: size
        }
      })
    },

    setSmartCurrentPage: (type: 'annual' | 'quarterly', page: number) => {
      const paginationKey = type === 'annual' ? 'annualPagination' : 'quarterlyPagination'
      const state = get()
      set({
        [paginationKey]: {
          ...state[paginationKey],
          currentPage: page
        }
      })
    }
  }
})
=======
          if (!user || state.isFetching) {
            return false
          }

          console.log('🔄 Loading more predictions...', {
            currentUser: state.annualPagination.currentPage,
            currentUserQ: state.quarterlyPagination.currentPage,
            currentSystem: state.systemAnnualPagination.currentPage,
            currentSystemQ: state.systemQuarterlyPagination.currentPage
          })

          set({ isFetching: true })

          try {
            // Determine which pages to load next
            const nextAnnualPage = state.annualPagination.hasMore ? state.annualPagination.currentPage + 1 : state.annualPagination.currentPage
            const nextQuarterlyPage = state.quarterlyPagination.hasMore ? state.quarterlyPagination.currentPage + 1 : state.quarterlyPagination.currentPage
            const nextSystemAnnualPage = state.systemAnnualPagination.hasMore ? state.systemAnnualPagination.currentPage + 1 : state.systemAnnualPagination.currentPage
            const nextSystemQuarterlyPage = state.systemQuarterlyPagination.hasMore ? state.systemQuarterlyPagination.currentPage + 1 : state.systemQuarterlyPagination.currentPage

            let responses: any[] = []

            if (user.role === 'super_admin') {
              // Super admin: Only load system data
              responses = await Promise.all([
                state.systemAnnualPagination.hasMore ? predictionsApi.annual.getSystemAnnualPredictions({
                  page: nextSystemAnnualPage,
                  size: state.systemAnnualPagination.pageSize
                }) : { success: true, data: [], meta: null },
                state.systemQuarterlyPagination.hasMore ? predictionsApi.quarterly.getSystemQuarterlyPredictions({
                  page: nextSystemQuarterlyPage,
                  size: state.systemQuarterlyPagination.pageSize
                }) : { success: true, data: [], meta: null }
              ])
            } else {
              // All other users: Load all data types that have more pages
              responses = await Promise.all([
                state.annualPagination.hasMore ? predictionsApi.annual.getAnnualPredictions({
                  page: nextAnnualPage,
                  size: state.annualPagination.pageSize
                }) : { success: true, data: [], meta: null },
                state.quarterlyPagination.hasMore ? predictionsApi.quarterly.getQuarterlyPredictions({
                  page: nextQuarterlyPage,
                  size: state.quarterlyPagination.pageSize
                }) : { success: true, data: [], meta: null },
                state.systemAnnualPagination.hasMore ? predictionsApi.annual.getSystemAnnualPredictions({
                  page: nextSystemAnnualPage,
                  size: state.systemAnnualPagination.pageSize
                }) : { success: true, data: [], meta: null },
                state.systemQuarterlyPagination.hasMore ? predictionsApi.quarterly.getSystemQuarterlyPredictions({
                  page: nextSystemQuarterlyPage,
                  size: state.systemQuarterlyPagination.pageSize
                }) : { success: true, data: [], meta: null }
              ])
            }

            // Process the new data
            if (user.role === 'super_admin') {
              const [systemAnnualResponse, systemQuarterlyResponse] = responses

              if (systemAnnualResponse.success || systemQuarterlyResponse.success) {
                const { transformedSystemAnnual, transformedSystemQuarterly } = await get().processAllPredictionsData(
                  { success: true, data: [], meta: null }, // Empty user annual response
                  { success: true, data: [], meta: null }, // Empty user quarterly response
                  systemAnnualResponse, systemQuarterlyResponse, user
                )

                // Append new data
                set((state) => ({
                  systemAnnualPredictions: [...state.systemAnnualPredictions, ...transformedSystemAnnual],
                  systemQuarterlyPredictions: [...state.systemQuarterlyPredictions, ...transformedSystemQuarterly],
                  isFetching: false,
                  systemAnnualPagination: {
                    ...state.systemAnnualPagination,
                    currentPage: nextSystemAnnualPage,
                    hasMore: nextSystemAnnualPage < (systemAnnualResponse.meta?.pages || 1)
                  },
                  systemQuarterlyPagination: {
                    ...state.systemQuarterlyPagination,
                    currentPage: nextSystemQuarterlyPage,
                    hasMore: nextSystemQuarterlyPage < (systemQuarterlyResponse.meta?.pages || 1)
                  }
                }))
                return true
              }
            } else {
              const [userAnnualResponse, userQuarterlyResponse, systemAnnualResponse, systemQuarterlyResponse] = responses

              if (userAnnualResponse.success || userQuarterlyResponse.success || systemAnnualResponse.success || systemQuarterlyResponse.success) {
                const { transformedUserAnnual, transformedUserQuarterly, transformedSystemAnnual, transformedSystemQuarterly } =
                  await get().processAllPredictionsData(
                    userAnnualResponse, userQuarterlyResponse,
                    systemAnnualResponse, systemQuarterlyResponse,
                    user
                  )

                // Append new data
                set((state) => ({
                  annualPredictions: [...state.annualPredictions, ...transformedUserAnnual],
                  quarterlyPredictions: [...state.quarterlyPredictions, ...transformedUserQuarterly],
                  systemAnnualPredictions: [...state.systemAnnualPredictions, ...transformedSystemAnnual],
                  systemQuarterlyPredictions: [...state.systemQuarterlyPredictions, ...transformedSystemQuarterly],
                  isFetching: false,
                  annualPagination: {
                    ...state.annualPagination,
                    currentPage: nextAnnualPage,
                    hasMore: nextAnnualPage < (userAnnualResponse.meta?.pages || 1)
                  },
                  quarterlyPagination: {
                    ...state.quarterlyPagination,
                    currentPage: nextQuarterlyPage,
                    hasMore: nextQuarterlyPage < (userQuarterlyResponse.meta?.pages || 1)
                  },
                  systemAnnualPagination: {
                    ...state.systemAnnualPagination,
                    currentPage: nextSystemAnnualPage,
                    hasMore: nextSystemAnnualPage < (systemAnnualResponse.meta?.pages || 1)
                  },
                  systemQuarterlyPagination: {
                    ...state.systemQuarterlyPagination,
                    currentPage: nextSystemQuarterlyPage,
                    hasMore: nextSystemQuarterlyPage < (systemQuarterlyResponse.meta?.pages || 1)
                  }
                }))
                return true
              }
            }

            set({ isFetching: false })
            return false

          } catch (error) {
            console.error('Error loading more predictions:', error)
            set({ isFetching: false, error: 'Failed to load more predictions' })
            return false
          }
        },

        invalidateCache: () => {
          set({
            lastFetched: null,
            isInitialized: false
          })
        },

        clearError: () => set({ error: null }),

        reset: () => set({
          annualPredictions: [],
          quarterlyPredictions: [],
          systemAnnualPredictions: [],
          systemQuarterlyPredictions: [],
          isLoading: false,
          error: null,
          lastFetched: null,
          isInitialized: false,
          isFetching: false,
          activeDataFilter: 'personal', // Reset to initial state (updated on next login)

          annualPagination: {
            currentPage: 1,
            totalPages: 0,
            totalItems: 0,
            pageSize: 100,
            hasMore: false
          },
          quarterlyPagination: {
            currentPage: 1,
            totalPages: 0,
            totalItems: 0,
            pageSize: 100,
            hasMore: false
          },
          systemAnnualPagination: {
            currentPage: 1,
            totalPages: 0,
            totalItems: 0,
            pageSize: 100,
            hasMore: false
          },
          systemQuarterlyPagination: {
            currentPage: 1,
            totalPages: 0,
            totalItems: 0,
            pageSize: 100,
            hasMore: false
          }
        })
      }
    },
    {
      name: 'predictions-storage',
      partialize: (state) => ({
        // Only persist data, not loading states
        annualPredictions: state.annualPredictions,
        quarterlyPredictions: state.quarterlyPredictions,
        systemAnnualPredictions: state.systemAnnualPredictions,
        systemQuarterlyPredictions: state.systemQuarterlyPredictions,
        lastFetched: state.lastFetched,
        isInitialized: state.isInitialized,
        activeDataFilter: state.activeDataFilter,
        // Don't persist pagination as it can be recalculated
      }),
      // Clear persisted data when no user is authenticated
      onRehydrateStorage: () => (state) => {
        if (state) {
          const authStore = useAuthStore.getState()
          if (!authStore.isAuthenticated) {
            // Clear data if not authenticated
            state.annualPredictions = []
            state.quarterlyPredictions = []
            state.systemAnnualPredictions = []
            state.systemQuarterlyPredictions = []
            state.lastFetched = null
            state.isInitialized = false
          }
        }
      }
    }
  ))
>>>>>>> a5b2d2ff
<|MERGE_RESOLUTION|>--- conflicted
+++ resolved
@@ -55,34 +55,22 @@
 }
 
 interface PredictionsState {
-<<<<<<< HEAD
   // SEPARATE storage for user and system data - NEVER mix
   annualPredictions: Prediction[] // User predictions only
   quarterlyPredictions: Prediction[] // User predictions only
   systemAnnualPredictions: Prediction[] // System predictions only
   systemQuarterlyPredictions: Prediction[] // System predictions only
-=======
-  // ROLE-BASED USER DATA (backend already filters correctly based on user role):
-  // - Normal user: personal predictions only
-  // - Org admin/member: organization predictions only  
-  // - Tenant admin: tenant-scoped predictions only
-  annualPredictions: Prediction[]
-  quarterlyPredictions: Prediction[]
-
-  // SYSTEM/PLATFORM DATA (same for all roles)
-  systemAnnualPredictions: Prediction[]
-  systemQuarterlyPredictions: Prediction[]
->>>>>>> a5b2d2ff
 
   isLoading: boolean
   error: string | null
   lastFetched: number | null
   isInitialized: boolean
   isFetching: boolean
-<<<<<<< HEAD
+
+  // Legacy pagination for backward compatibility
+  // Separate pagination for user and system data
+  isFetching: boolean
   activeDataFilter: string // 'personal', 'organization', 'system', or 'all'
-=======
->>>>>>> a5b2d2ff
 
   // Basic pagination info
   annualPagination: {
@@ -99,8 +87,6 @@
     pageSize: number
     hasMore: boolean
   }
-<<<<<<< HEAD
-=======
   systemAnnualPagination: {
     currentPage: number
     totalPages: number
@@ -118,35 +104,45 @@
 
   // Data access filter state  
   activeDataFilter: string // 'personal', 'organization', 'system', or 'all' for viewing
->>>>>>> a5b2d2ff
 }
 
 type PredictionsStore = PredictionsState & {
   fetchPredictions: (forceRefresh?: boolean) => Promise<void>
   refetchPredictions: () => Promise<void>
-<<<<<<< HEAD
   getFilteredPredictions: (type: 'annual' | 'quarterly') => Prediction[]
   setDataFilter: (filter: string) => void
   getDefaultFilterForUser: (user: any) => string
   getPredictionProbability: (prediction: Prediction) => number
   getRiskBadgeColor: (riskLevel: string | undefined | null) => string
   formatPredictionDate: (prediction: Prediction) => string
-=======
-  loadMorePredictions: () => Promise<boolean>
->>>>>>> a5b2d2ff
   clearError: () => void
   reset: () => void
   invalidateCache: () => void
   addPrediction: (prediction: Prediction, type: 'annual' | 'quarterly') => void
   replacePrediction: (prediction: Prediction, type: 'annual' | 'quarterly', tempId: string) => void
   removePrediction: (predictionId: string, type: 'annual' | 'quarterly') => void
-
-<<<<<<< HEAD
-  // Basic pagination methods expected by components
-  fetchPage: (type: 'annual' | 'quarterly', page: number) => Promise<void>
-  fetchBatch: (type: 'annual' | 'quarterly', size: number) => Promise<void>
-  setSmartPageSize: (type: 'annual' | 'quarterly', size: number) => void
-  setSmartCurrentPage: (type: 'annual' | 'quarterly', page: number) => void
+  setDataFilter: (filter: string) => void
+  getDefaultFilterForUser: (user: any) => string
+
+  // Helper method for processing predictions data  
+  processAllPredictionsData: (
+    userAnnualResponse: any,
+    userQuarterlyResponse: any,
+    systemAnnualResponse: any,
+    systemQuarterlyResponse: any,
+    user: any
+  ) => Promise<{
+    transformedUserAnnual: Prediction[]
+    transformedUserQuarterly: Prediction[]
+    transformedSystemAnnual: Prediction[]
+    transformedSystemQuarterly: Prediction[]
+  }>
+
+  // Utility functions
+  getPredictionProbability: (prediction: Prediction) => number
+  getRiskBadgeColor: (riskLevel: string | undefined | null) => string
+  formatPredictionDate: (prediction: Prediction) => string
+  getFilteredPredictions: (type: 'annual' | 'quarterly') => Prediction[]
 }
 
 export const usePredictionsStore = create<PredictionsStore>((set, get) => {
@@ -374,505 +370,6 @@
           activeDataFilter: initialFilter,
         })
 
-      } catch (error) {
-        const isAuthError = (error as any)?.response?.status === 401
-
-        set({
-          isLoading: false,
-          error: isAuthError ? null : (error as any)?.message || 'Failed to fetch predictions',
-          isFetching: false
-        })
-      }
-    },
-
-    /**
-     * Get filtered predictions based on current data filter
-     * CRITICAL: This ensures data separation - user data vs system data
-     */
-    getFilteredPredictions: (type: 'annual' | 'quarterly') => {
-      const state = get()
-
-      console.log('🎯 getFilteredPredictions called:', {
-        type,
-        activeDataFilter: state.activeDataFilter,
-        userAnnualCount: state.annualPredictions.length,
-        userQuarterlyCount: state.quarterlyPredictions.length,
-        systemAnnualCount: state.systemAnnualPredictions.length,
-        systemQuarterlyCount: state.systemQuarterlyPredictions.length
-      })
-
-      if (state.activeDataFilter === 'system') {
-        // Platform tab: ONLY system predictions
-        const result = type === 'annual' ? state.systemAnnualPredictions : state.systemQuarterlyPredictions
-        console.log('🎯 Returning SYSTEM predictions:', result.length)
-        return result
-      } else {
-        // User tabs: ONLY user predictions, filtered by access level
-        const userPredictions = type === 'annual' ? state.annualPredictions : state.quarterlyPredictions
-
-        let filtered: Prediction[]
-        switch (state.activeDataFilter) {
-          case 'personal':
-            filtered = userPredictions.filter(p => p.organization_access === 'personal')
-            break
-          case 'organization':
-            filtered = userPredictions.filter(p => p.organization_access === 'organization')
-            break
-          case 'all':
-            filtered = userPredictions // All user data (personal + organization)
-            break
-          default:
-            filtered = userPredictions
-        }
-
-        console.log('🎯 Returning USER predictions:', {
-          filter: state.activeDataFilter,
-          totalUser: userPredictions.length,
-          filtered: filtered.length
-        })
-        return filtered
-      }
-    },
-
-    getDefaultFilterForUser: (user: any) => {
-      if (!user) return 'personal'
-
-      switch (user.role) {
-        case 'super_admin':
-          return 'system' // Super admin can ONLY see system data
-        case 'tenant_admin':
-          return 'organization'
-        case 'org_admin':
-        case 'org_member':
-          return 'organization'
-        case 'user':
-        default:
-          return 'personal'
-      }
-    },
-
-    setDataFilter: (filter: string) => {
-      const authStore = useAuthStore.getState()
-      const user = authStore.user
-
-      // Super admin can only access system data
-      if (user?.role === 'super_admin' && filter !== 'system') {
-        filter = 'system'
-      }
-
-      set({ activeDataFilter: filter })
-    },
-
-    // Add prediction to appropriate store
-    addPrediction: (prediction: Prediction, type: 'annual' | 'quarterly') => {
-      const state = get()
-
-      if (prediction.organization_access === 'system') {
-        // Add to system predictions
-        if (type === 'annual') {
-          set({ systemAnnualPredictions: [prediction, ...state.systemAnnualPredictions] })
-        } else {
-          set({ systemQuarterlyPredictions: [prediction, ...state.systemQuarterlyPredictions] })
-        }
-      } else {
-        // Add to user predictions
-        if (type === 'annual') {
-          set({ annualPredictions: [prediction, ...state.annualPredictions] })
-        } else {
-          set({ quarterlyPredictions: [prediction, ...state.quarterlyPredictions] })
-        }
-      }
-    },
-
-    // Replace prediction
-    replacePrediction: (prediction: Prediction, type: 'annual' | 'quarterly', tempId: string) => {
-      const state = get()
-
-      if (prediction.organization_access === 'system') {
-        // Replace in system predictions
-        const key = type === 'annual' ? 'systemAnnualPredictions' : 'systemQuarterlyPredictions'
-        set({
-          [key]: state[key].map(p => p.id === tempId ? prediction : p)
-        })
-      } else {
-        // Replace in user predictions
-        const key = type === 'annual' ? 'annualPredictions' : 'quarterlyPredictions'
-        set({
-          [key]: state[key].map(p => p.id === tempId ? prediction : p)
-        })
-      }
-    },
-
-    // Remove prediction from both stores
-    removePrediction: (predictionId: string, type: 'annual' | 'quarterly') => {
-      const state = get()
-
-      if (type === 'annual') {
-        set({
-          annualPredictions: state.annualPredictions.filter(p => p.id !== predictionId),
-          systemAnnualPredictions: state.systemAnnualPredictions.filter(p => p.id !== predictionId)
-        })
-      } else {
-        set({
-          quarterlyPredictions: state.quarterlyPredictions.filter(p => p.id !== predictionId),
-          systemQuarterlyPredictions: state.systemQuarterlyPredictions.filter(p => p.id !== predictionId)
-        })
-      }
-    },
-
-    // Utility functions
-    getPredictionProbability: (prediction: Prediction) => {
-      return prediction.default_probability ||
-        prediction.probability ||
-        prediction.logistic_probability ||
-        prediction.ensemble_probability ||
-        0
-    },
-
-    getRiskBadgeColor: (riskLevel: string | undefined | null) => {
-      switch (riskLevel?.toUpperCase()) {
-        case 'LOW':
-          return 'bg-green-100 text-green-800 border-green-200'
-        case 'MEDIUM':
-          return 'bg-yellow-100 text-yellow-800 border-yellow-200'
-        case 'HIGH':
-          return 'bg-orange-100 text-orange-800 border-orange-200'
-        case 'CRITICAL':
-          return 'bg-red-100 text-red-800 border-red-200'
-        default:
-          return 'bg-gray-100 text-gray-800 border-gray-200'
-      }
-    },
-
-    formatPredictionDate: (prediction: Prediction) => {
-      if (prediction.reporting_quarter) {
-        return `${prediction.reporting_quarter} ${prediction.reporting_year}`
-      }
-      return prediction.reporting_year || 'Unknown'
-    },
-
-    refetchPredictions: async () => {
-      await get().fetchPredictions(true)
-    },
-=======
-  // Helper method for processing predictions data  
-  processAllPredictionsData: (
-    userAnnualResponse: any,
-    userQuarterlyResponse: any,
-    systemAnnualResponse: any,
-    systemQuarterlyResponse: any,
-    user: any
-  ) => Promise<{
-    transformedUserAnnual: Prediction[]
-    transformedUserQuarterly: Prediction[]
-    transformedSystemAnnual: Prediction[]
-    transformedSystemQuarterly: Prediction[]
-  }>
-
-  // Utility functions
-  getPredictionProbability: (prediction: Prediction) => number
-  getRiskBadgeColor: (riskLevel: string | undefined | null) => string
-  formatPredictionDate: (prediction: Prediction) => string
-  getFilteredPredictions: (type: 'annual' | 'quarterly') => Prediction[]
-}
-
-export const usePredictionsStore = create<PredictionsStore>()(
-  persist(
-    (set, get) => {
-      // Set up minimal event listeners - avoid automatic fetching
-      if (typeof window !== 'undefined') {
-        // Only listen for logout to clear data
-        window.addEventListener('auth-logout', () => {
-          console.log('🔓 Logout detected - clearing prediction data')
-          get().reset()
-        })
-      }
-
-      return {
-        annualPredictions: [],
-        quarterlyPredictions: [],
-        systemAnnualPredictions: [],
-        systemQuarterlyPredictions: [],
-        isLoading: false,
-        error: null,
-        lastFetched: null,
-        isInitialized: false,
-        isFetching: false,
-        activeDataFilter: 'personal', // Initial filter (updated based on user role after login)
-
-        // Legacy server-side pagination
-        // User data pagination - fetch larger amounts to handle big datasets
-        annualPagination: {
-          currentPage: 1,
-          totalPages: 0,
-          totalItems: 0,
-          pageSize: 500, // Larger size to load more data efficiently
-          hasMore: false
-        },
-        quarterlyPagination: {
-          currentPage: 1,
-          totalPages: 0,
-          totalItems: 0,
-          pageSize: 500, // Larger size to load more data efficiently
-          hasMore: false
-        },
-
-        // System data pagination - fetch large amounts for comprehensive platform view
-        systemAnnualPagination: {
-          currentPage: 1,
-          totalPages: 0,
-          totalItems: 0,
-          pageSize: 500, // Larger initial load for system data
-          hasMore: false
-        },
-        systemQuarterlyPagination: {
-          currentPage: 1,
-          totalPages: 0,
-          totalItems: 0,
-          pageSize: 500, // Larger initial load for system data
-          hasMore: false
-        },
-
-        fetchPredictions: async (forceRefresh = false) => {
-          const state = get()
-
-          console.log('🚀 fetchPredictions called:', {
-            forceRefresh,
-            isFetching: state.isFetching,
-            isInitialized: state.isInitialized,
-            hasAnnual: state.annualPredictions.length,
-            hasQuarterly: state.quarterlyPredictions.length,
-            hasSystemAnnual: state.systemAnnualPredictions.length,
-            hasSystemQuarterly: state.systemQuarterlyPredictions.length,
-            lastFetched: state.lastFetched ? new Date(state.lastFetched).toISOString() : 'never'
-          })
-
-          // Prevent multiple simultaneous calls
-          if (state.isFetching) {
-            console.log('📦 Predictions already being fetched - skipping duplicate call')
-            return
-          }
-
-          // Don't fetch if we already have recent data and app is initialized, unless forcing refresh
-          if (!forceRefresh && state.isInitialized && state.lastFetched && Date.now() - state.lastFetched < 30 * 60 * 1000) {
-            console.log('📋 Using cached predictions data (less than 30 min old) - no API call needed')
-            return
-          }
-
-          // Get current user from auth store
-          const authStore = useAuthStore.getState()
-          const user = authStore.user
-
-          if (!user) {
-            set({
-              isLoading: false,
-              error: 'User not authenticated',
-              isFetching: false
-            })
-            return
-          }
-
-          console.log('👤 Fetching predictions for user role:', user.role)
-          set({ isLoading: true, error: null, isFetching: true })
-
-          try {
-            const { annualPagination, quarterlyPagination, systemAnnualPagination, systemQuarterlyPagination } = state
-
-            // FIXED: Different API calls based on user role
-            if (user.role === 'super_admin') {
-              // Super admin: ONLY system data, no user data
-              console.log('🌐 Super admin - fetching ONLY system predictions (2 API calls)')
-              const [
-                systemAnnualResponse,
-                systemQuarterlyResponse
-              ] = await Promise.all([
-                predictionsApi.annual.getSystemAnnualPredictions({
-                  page: systemAnnualPagination.currentPage,
-                  size: systemAnnualPagination.pageSize
-                }),
-                predictionsApi.quarterly.getSystemQuarterlyPredictions({
-                  page: systemQuarterlyPagination.currentPage,
-                  size: systemQuarterlyPagination.pageSize
-                })
-              ])
-
-              // Process system data only
-              const systemAnnualData = systemAnnualResponse?.data?.items || systemAnnualResponse?.data?.predictions || systemAnnualResponse?.data || []
-              const systemAnnualMeta = systemAnnualResponse?.data
-
-              const systemQuarterlyData = systemQuarterlyResponse?.data?.items || systemQuarterlyResponse?.data?.predictions || systemQuarterlyResponse?.data || []
-              const systemQuarterlyMeta = systemQuarterlyResponse?.data
-
-              // Transform system predictions
-              const transformedSystemAnnual = Array.isArray(systemAnnualData) ? systemAnnualData.map((pred: any) => ({
-                ...pred,
-                default_probability: pred.probability || 0,
-                risk_category: pred.risk_level,
-                reporting_year: pred.reporting_year?.toString() || new Date().getFullYear().toString(),
-                organization_access: 'system',
-                financial_ratios: {
-                  ltdtc: pred.long_term_debt_to_total_capital,
-                  roa: pred.return_on_assets,
-                  ebitint: pred.ebit_to_interest_expense
-                }
-              })) : []
-
-              const transformedSystemQuarterly = Array.isArray(systemQuarterlyData) ? systemQuarterlyData.map((pred: any) => ({
-                ...pred,
-                default_probability: pred.logistic_probability || 0,
-                risk_category: pred.risk_level,
-                reporting_year: pred.reporting_year?.toString() || new Date().getFullYear().toString(),
-                reporting_quarter: pred.reporting_quarter?.toUpperCase() || "Q1",
-                organization_access: 'system',
-                financial_ratios: {
-                  ltdtc: pred.long_term_debt_to_total_capital,
-                  sga: pred.sga_margin,
-                  roa: pred.return_on_capital,
-                  tdte: pred.total_debt_to_ebitda
-                }
-              })) : []
-
-              console.log('✅ Super admin data loaded:', {
-                systemAnnual: transformedSystemAnnual.length,
-                systemQuarterly: transformedSystemQuarterly.length
-              })
-
-              console.log('🔍 Super admin sample annual data:', transformedSystemAnnual.slice(0, 3).map((p: any) => ({
-                id: p.id,
-                company: p.company_symbol,
-                access: p.organization_access,
-                risk_level: p.risk_level,
-                probability: p.default_probability
-              })))
-
-              console.log('🔍 Super admin sample quarterly data:', transformedSystemQuarterly.slice(0, 3).map((p: any) => ({
-                id: p.id,
-                company: p.company_symbol,
-                access: p.organization_access,
-                risk_level: p.risk_level,
-                probability: p.default_probability
-              })))
-
-              set({
-                // Super admin gets NO user data
-                annualPredictions: [],
-                quarterlyPredictions: [],
-                // Only system data
-                systemAnnualPredictions: transformedSystemAnnual,
-                systemQuarterlyPredictions: transformedSystemQuarterly,
-                isLoading: false,
-                error: null,
-                lastFetched: Date.now(),
-                isInitialized: true,
-                isFetching: false,
-                activeDataFilter: 'system', // Force system filter for super admin
-                systemAnnualPagination: {
-                  currentPage: 1,
-                  totalPages: systemAnnualMeta?.pages || 1,
-                  totalItems: systemAnnualMeta?.total || transformedSystemAnnual.length,
-                  pageSize: systemAnnualPagination.pageSize,
-                  hasMore: 1 < (systemAnnualMeta?.pages || 1)
-                },
-                systemQuarterlyPagination: {
-                  currentPage: 1,
-                  totalPages: systemQuarterlyMeta?.pages || 1,
-                  totalItems: systemQuarterlyMeta?.total || transformedSystemQuarterly.length,
-                  pageSize: systemQuarterlyPagination.pageSize,
-                  hasMore: 1 < (systemQuarterlyMeta?.pages || 1)
-                }
-              })
-
-              // Double check: Ensure the filter is definitely set to system for super admin
-              console.log('🔒 Final super admin state check:', {
-                activeDataFilter: get().activeDataFilter,
-                systemAnnualCount: get().systemAnnualPredictions.length,
-                systemQuarterlyCount: get().systemQuarterlyPredictions.length
-              })
-
-            } else {
-              // All other users: 4 API calls (user data + system data)
-              console.log('🌐 Regular user - fetching both user and system predictions (4 API calls)')
-              const [
-                userAnnualResponse,
-                userQuarterlyResponse,
-                systemAnnualResponse,
-                systemQuarterlyResponse
-              ] = await Promise.all([
-                // User role-based predictions (excludes system data)
-                predictionsApi.annual.getAnnualPredictions({
-                  page: annualPagination.currentPage,
-                  size: annualPagination.pageSize
-                }),
-                predictionsApi.quarterly.getQuarterlyPredictions({
-                  page: quarterlyPagination.currentPage,
-                  size: quarterlyPagination.pageSize
-                }),
-                // System predictions (platform-wide data)
-                predictionsApi.annual.getSystemAnnualPredictions({
-                  page: systemAnnualPagination.currentPage,
-                  size: systemAnnualPagination.pageSize
-                }),
-                predictionsApi.quarterly.getSystemQuarterlyPredictions({
-                  page: systemQuarterlyPagination.currentPage,
-                  size: systemQuarterlyPagination.pageSize
-                })
-              ])
-
-              // Process user data with proper organization access mapping
-              const { transformedUserAnnual, transformedUserQuarterly, transformedSystemAnnual, transformedSystemQuarterly } =
-                await get().processAllPredictionsData(
-                  userAnnualResponse, userQuarterlyResponse,
-                  systemAnnualResponse, systemQuarterlyResponse,
-                  user
-                )
-
-              // Set initial data filter based on user role
-              const initialFilter = get().getDefaultFilterForUser(user)
-
-              set({
-                annualPredictions: transformedUserAnnual,
-                quarterlyPredictions: transformedUserQuarterly,
-                systemAnnualPredictions: transformedSystemAnnual,
-                systemQuarterlyPredictions: transformedSystemQuarterly,
-                isLoading: false,
-                error: null,
-                lastFetched: Date.now(),
-                isInitialized: true,
-                isFetching: false,
-                activeDataFilter: initialFilter,
-                // Update user pagination
-                annualPagination: {
-                  currentPage: 1,
-                  totalPages: userAnnualResponse?.data?.pages || 1,
-                  totalItems: userAnnualResponse?.data?.total || transformedUserAnnual.length,
-                  pageSize: annualPagination.pageSize,
-                  hasMore: 1 < (userAnnualResponse?.data?.pages || 1)
-                },
-                quarterlyPagination: {
-                  currentPage: 1,
-                  totalPages: userQuarterlyResponse?.data?.pages || 1,
-                  totalItems: userQuarterlyResponse?.data?.total || transformedUserQuarterly.length,
-                  pageSize: quarterlyPagination.pageSize,
-                  hasMore: 1 < (userQuarterlyResponse?.data?.pages || 1)
-                },
-                // Update system pagination
-                systemAnnualPagination: {
-                  currentPage: 1,
-                  totalPages: systemAnnualResponse?.data?.pages || 1,
-                  totalItems: systemAnnualResponse?.data?.total || transformedSystemAnnual.length,
-                  pageSize: systemAnnualPagination.pageSize,
-                  hasMore: 1 < (systemAnnualResponse?.data?.pages || 1)
-                },
-                systemQuarterlyPagination: {
-                  currentPage: 1,
-                  totalPages: systemQuarterlyResponse?.data?.pages || 1,
-                  totalItems: systemQuarterlyResponse?.data?.total || transformedSystemQuarterly.length,
-                  pageSize: systemQuarterlyPagination.pageSize,
-                  hasMore: 1 < (systemQuarterlyResponse?.data?.pages || 1)
-                }
-              })
-            }
-
           } catch (error) {
             console.error('Failed to fetch predictions:', error)
             const isAuthError = (error as any)?.response?.status === 401 || (error as any)?.message?.includes('unauthorized')
@@ -1252,84 +749,11 @@
         // Load more data by incrementing page numbers
         loadMorePredictions: async () => {
           const state = get()
->>>>>>> a5b2d2ff
 
           // Get current user from auth store
           const authStore = useAuthStore.getState()
           const user = authStore.user
 
-<<<<<<< HEAD
-    clearError: () => set({ error: null }),
-
-    reset: () => set({
-      annualPredictions: [],
-      quarterlyPredictions: [],
-      systemAnnualPredictions: [],
-      systemQuarterlyPredictions: [],
-      isLoading: false,
-      error: null,
-      lastFetched: null,
-      isInitialized: false,
-      isFetching: false,
-      activeDataFilter: 'system',
-      annualPagination: {
-        currentPage: 1,
-        totalPages: 1,
-        totalItems: 0,
-        pageSize: 10,
-        hasMore: false
-      },
-      quarterlyPagination: {
-        currentPage: 1,
-        totalPages: 1,
-        totalItems: 0,
-        pageSize: 10,
-        hasMore: false
-      }
-    }),
-
-    // Basic pagination methods (simplified implementations)
-    fetchPage: async (type: 'annual' | 'quarterly', page: number) => {
-      // For now, just update the current page - full implementation would fetch specific page
-      const paginationKey = type === 'annual' ? 'annualPagination' : 'quarterlyPagination'
-      const state = get()
-      set({
-        [paginationKey]: {
-          ...state[paginationKey],
-          currentPage: page
-        }
-      })
-    },
-
-    fetchBatch: async (type: 'annual' | 'quarterly', size: number) => {
-      // For now, just call the main fetch function
-      await get().fetchPredictions()
-    },
-
-    setSmartPageSize: (type: 'annual' | 'quarterly', size: number) => {
-      const paginationKey = type === 'annual' ? 'annualPagination' : 'quarterlyPagination'
-      const state = get()
-      set({
-        [paginationKey]: {
-          ...state[paginationKey],
-          pageSize: size
-        }
-      })
-    },
-
-    setSmartCurrentPage: (type: 'annual' | 'quarterly', page: number) => {
-      const paginationKey = type === 'annual' ? 'annualPagination' : 'quarterlyPagination'
-      const state = get()
-      set({
-        [paginationKey]: {
-          ...state[paginationKey],
-          currentPage: page
-        }
-      })
-    }
-  }
-})
-=======
           if (!user || state.isFetching) {
             return false
           }
@@ -1549,5 +973,4 @@
         }
       }
     }
-  ))
->>>>>>> a5b2d2ff
+  ))